--- conflicted
+++ resolved
@@ -2,24 +2,18 @@
 
 namespace Hylasoft.Opc.Common.Nodes
 {
+  /// <summary>
+  /// Base class representing a node on the OPC server
+  /// </summary>
+  public class Node
+  {
+    private IEnumerable<Node> _subNodes;
+
     /// <summary>
-    /// Base class representing a node on the OPC server
+    /// Gets the client that the node belongs to
     /// </summary>
-    public class Node
-    {
-        private IEnumerable<Node> _subNodes;
+    public IClient<Node> Client { get; private set; }
 
-<<<<<<< HEAD
-        /// <summary>
-        /// Gets the client that the node belongs to
-        /// </summary>
-        public IClient<Node> Client { get; private set; }
-
-        /// <summary>
-        /// Gets the displayed name of the node
-        /// </summary>
-        public string Name { get; private set; }
-=======
     /// <summary>
     /// Gets the displayed name of the node
     /// </summary>
@@ -29,54 +23,48 @@
     /// Gets the dot-separated fully qualified tag of the node
     /// </summary>
     public string Tag { get; protected set; }
->>>>>>> 0f1fa357
 
-        /// <summary>
-        /// Gets the dot-separated fully qualified tag of the node
-        /// </summary>
-        public string Tag { get; private set; }
+    /// <summary>
+    /// Gets the parent node. If the node is root, returns null
+    /// </summary>
+    public Node Parent { get; private set; }
 
-        /// <summary>
-        /// Gets the parent node. If the node is root, returns null
-        /// </summary>
-        public Node Parent { get; private set; }
+    /// <summary>
+    /// Creates a new node
+    /// </summary>
+    /// <param name="client">the client the node belongs to</param>
+    /// <param name="name">the name of the node</param>
+    /// <param name="parent">The parent node</param>
+    protected Node(IClient<Node> client, string name, Node parent = null)
+    {
+      Client = client;
+      Name = name;
+      Parent = parent;
+      if (parent != null && !string.IsNullOrEmpty(parent.Tag))
+        Tag = parent.Tag + '.' + name;
+      else
+        Tag = name;
+    }
 
-        /// <summary>
-        /// Creates a new node
-        /// </summary>
-        /// <param name="client">the client the node belongs to</param>
-        /// <param name="name">the name of the node</param>
-        /// <param name="parent">The parent node</param>
-        protected Node(IClient<Node> client, string name, Node parent = null)
-        {
-            Client = client;
-            Name = name;
-            Parent = parent;
-            if (parent != null && !string.IsNullOrEmpty(parent.Tag))
-                Tag = parent.Tag + '.' + name;
-            else
-                Tag = name;
-        }
+    /// <summary>
+    /// Gets the list of subnodes from the server
+    /// </summary>
+    public IEnumerable<Node> SubNodes
+    {
+      get
+      {
+        if (_subNodes == null)
+          _subNodes = Client.ExploreFolder(Tag);
+        return _subNodes;
+      }
+    }
 
-        /// <summary>
-        /// Gets the list of subnodes from the server
-        /// </summary>
-        public IEnumerable<Node> SubNodes
-        {
-            get
-            {
-                if (_subNodes == null)
-                    _subNodes = Client.ExploreFolder(Tag);
-                return _subNodes;
-            }
-        }
-
-        /// <summary>
-        /// Overrides ToString()
-        /// </summary>
-        public override string ToString()
-        {
-            return Tag;
-        }
+    /// <summary>
+    /// Overrides ToString()
+    /// </summary>
+    public override string ToString()
+    {
+      return Tag;
     }
+  }
 }